--- conflicted
+++ resolved
@@ -263,28 +263,13 @@
             "gaussian_gradient": gaussian_gradient,
             }
 
-<<<<<<< HEAD
+
 def get_sdf_loss_with_gaussian_depth(gaussians, c2w, fx, fy, depth, normal, 
                                      n_pixel=2048, n_sample=96, n_sample_surface=21, 
                                      truncation=0.1, full_image=False, ray_sampling=True, 
                                      device='cuda'):  
     with torch.no_grad():
         H, W = depth.shape
-=======
-
-####gaigai
-def get_sdf_loss_with_gaussian_depth(gaussians, camera, depth, normal, 
-                                     n_pixel=1000, n_sample=12, n_sample_surface=5, 
-                                     truncation=0.01, full_image=False, ray_sampling=True, 
-                                     device='cuda'):  
-    with torch.no_grad():
-        H, W = depth.shape
-        fx = W / (2 * math.tan(camera.FoVx / 2)) ##
-        fy = H / (2 * math.tan(camera.FoVy / 2))
-        # fx = W * 0.7
-        # fy = W * 0.7
-        c2w = (camera.world_view_transform.T).inverse()
->>>>>>> 3e8d747a
         R = c2w[:3, :3]
         T = c2w[:3, 3]
 
