#
# Copyright (C) 2023, Inria
# GRAPHDECO research group, https://team.inria.fr/graphdeco
# All rights reserved.
#
# This software is free for non-commercial, research and evaluation use 
# under the terms of the LICENSE.md file.
#
# For inquiries contact  george.drettakis@inria.fr
#

from argparse import ArgumentParser, Namespace
import sys
import os

class GroupParams:
    pass

class ParamGroup:
    def __init__(self, parser: ArgumentParser, name : str, fill_none = False):
        group = parser.add_argument_group(name)
        for key, value in vars(self).items():
            shorthand = False
            if key.startswith("_"):
                shorthand = True
                key = key[1:]
            t = type(value)
            value = value if not fill_none else None 
            if shorthand:
                if t == bool:
                    group.add_argument("--" + key, ("-" + key[0:1]), default=value, action="store_true")
                else:
                    group.add_argument("--" + key, ("-" + key[0:1]), default=value, type=t)
            else:
                if t == bool:
                    group.add_argument("--" + key, default=value, action="store_true")
                else:
                    group.add_argument("--" + key, default=value, type=t)

    def extract(self, args):
        group = GroupParams()
        for arg in vars(args).items():
            if arg[0] in vars(self) or ("_" + arg[0]) in vars(self):
                setattr(group, arg[0], arg[1])
        return group

class ModelParams(ParamGroup): 
    def __init__(self, parser, sentinel=False):
        self.sh_degree = 3
        self.ref_sh_degree = 3
        self._source_path = ""
        self._model_path = ""
        self._images = "images"
        self._resolution = -1
        self._white_background = False
        self.data_device = "cuda"
        self.eval = False
        self._kernel_size = 0.0
        # self.use_spatial_gaussian_bias = False
        self.ray_jitter = False
        self.resample_gt_image = False
        self.load_allres = False
        self.sample_more_highres = False
        self.use_decoupled_appearance = False
        super().__init__(parser, "Loading Parameters", sentinel)

    def extract(self, args):
        g = super().extract(args)
        g.source_path = os.path.abspath(g.source_path)
        return g

class PipelineParams(ParamGroup):
    def __init__(self, parser):
        self.convert_SHs_python = False
        self.compute_cov3D_python = False
        self.compute_view2gaussian_python = False
        self.debug = False
        super().__init__(parser, "Pipeline Parameters")

class OptimizationParams(ParamGroup):
    def __init__(self, parser):
        self.iterations = 30_000
        self.position_lr_init = 0.0002 #0.00016
        self.position_lr_final = 0.000001 #0.0000016
        self.position_lr_delay_mult = 0.01
        self.position_lr_max_steps = 30_000
        self.feature_lr = 0.0025 #0.0025
        self.opacity_lr = 0.05 #0.05
        self.scaling_lr = 0.005 #0.005
        self.rotation_lr = 0.001 #0.001
        self.network_lr = 0.005
        self.beta_lr = 0.005
        self.appearance_embeddings_lr = 0.001
        self.appearance_network_lr = 0.001
<<<<<<< HEAD
        self.densify_grad_threshold = 0.0004  # 0.001 for tnt
=======
        self.densify_grad_threshold = 0.01  # 0.001 for tnt   #改0.0002
>>>>>>> 3e8d747a
        self.densify_sdf_grad_threshold = 0.00
        self.percent_dense = 0.01
        
        self.distortion_from_iter = 15_000
        self.depth_normal_from_iter = 15_000
        self.densification_interval = 100
        self.opacity_reset_interval = 3000
        self.densify_from_iter = 500
        self.densify_until_iter = 15_000
    
        self.lambda_dssim = 0.2
        self.lambda_distortion = 100
        self.lambda_depth_normal = 0.05
        # self.lambda_fs = 0.0
        # self.lambda_vloume_sdf = 1.
        # self.lambda_volume_depth = 100. #0.5
        # self.lambda_gaussian_normal = 0.005
        # self.lambda_eik_loss = 0.01
        # self.lambda_sdf = 0.1
        # self.lambda_depth_smooth = 0.05

        self.network = {}
        self.network['hidden_dim'] = 32
        # self.network['variance_network'] = 0.3
        # self.network['pos'] = {}
        # self.network['pos']['method'] = 'OneBlob'
        # self.network['pos']['n_bins'] = 16
        self.network['grid'] = {}
        self.network['grid']['alpha'] = 0.2
        self.network['grid']['method'] = 'HashGrid'
<<<<<<< HEAD
        self.network['grid']['hash_size'] = 16
        self.network['grid']['resolution'] = 1024  # self.network['grid']['voxel_size'] = 0.04  # 0.1 for tnt
=======
        self.network['grid']['hash_size'] = 16                    #改 16
        self.network['grid']['voxel_size'] = 0.1  # 0.1 for tnt   #改 smoothness()对应更改
>>>>>>> 3e8d747a
        self.network['density'] = {}
        self.network['density']['params_init'] = {}
        self.network['density']['beta_min'] = 0.0001
        self.network['density']['params_init']['beta'] = 0.1
        self.network['density']['params_init']['alpha'] = 0.05

        # SDF loss
        self.n_pixel = 1024
        self.n_sample = 32
        self.n_sample_surface = 11
        self.truncation = 0.1
        # smooth loss
        self.smooth_sample_point = 64
        self.smooth_voxel_size = 0.05
        # mesh visualization
        self.vis_vox_size = 0.05
        # different fx, fy
        self.use_tnt = True
        # for SDF grid training
        self.n_inner_iter = 5
        self.start_train_sdf = 10000

        super().__init__(parser, "Optimization Parameters")

def get_combined_args(parser : ArgumentParser):
    cmdlne_string = sys.argv[1:]
    cfgfile_string = "Namespace()"
    args_cmdline = parser.parse_args(cmdlne_string)

    try:
        cfgfilepath = os.path.join(args_cmdline.model_path, "cfg_args")
        print("Looking for config file in", cfgfilepath)
        with open(cfgfilepath) as cfg_file:
            print("Config file found: {}".format(cfgfilepath))
            cfgfile_string = cfg_file.read()
    except TypeError:
        print("Config file not found at")
        pass
    args_cfgfile = eval(cfgfile_string)

    merged_dict = vars(args_cfgfile).copy()
    for k,v in vars(args_cmdline).items():
        if v != None:
            merged_dict[k] = v
    return Namespace(**merged_dict)<|MERGE_RESOLUTION|>--- conflicted
+++ resolved
@@ -92,11 +92,7 @@
         self.beta_lr = 0.005
         self.appearance_embeddings_lr = 0.001
         self.appearance_network_lr = 0.001
-<<<<<<< HEAD
-        self.densify_grad_threshold = 0.0004  # 0.001 for tnt
-=======
-        self.densify_grad_threshold = 0.01  # 0.001 for tnt   #改0.0002
->>>>>>> 3e8d747a
+        self.densify_grad_threshold = 0.0004  # 0.001 for tnt #改
         self.densify_sdf_grad_threshold = 0.00
         self.percent_dense = 0.01
         
@@ -127,13 +123,8 @@
         self.network['grid'] = {}
         self.network['grid']['alpha'] = 0.2
         self.network['grid']['method'] = 'HashGrid'
-<<<<<<< HEAD
         self.network['grid']['hash_size'] = 16
-        self.network['grid']['resolution'] = 1024  # self.network['grid']['voxel_size'] = 0.04  # 0.1 for tnt
-=======
-        self.network['grid']['hash_size'] = 16                    #改 16
-        self.network['grid']['voxel_size'] = 0.1  # 0.1 for tnt   #改 smoothness()对应更改
->>>>>>> 3e8d747a
+        self.network['grid']['resolution'] = 1024  # self.network['grid']['voxel_size'] = 0.04  # 0.1 for tnt 改 smoothness()对应更改
         self.network['density'] = {}
         self.network['density']['params_init'] = {}
         self.network['density']['beta_min'] = 0.0001
