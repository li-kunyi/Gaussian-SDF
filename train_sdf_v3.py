--- conflicted
+++ resolved
@@ -367,11 +367,7 @@
                     densification_interval = 200
 
                 if iteration > opt.densify_from_iter and iteration % densification_interval == 0:
-<<<<<<< HEAD
-                    size_threshold = 60 if iteration > 30000 else None                #改
-=======
-                    size_threshold = 40 if iteration > 5000 else None
->>>>>>> b321df9f
+                    size_threshold = 40 if iteration > 5000 else None                #改
                     densify_grad_threshold = opt.densify_grad_threshold
 
                     gaussians.densify_and_prune(densify_grad_threshold, 0.05, scene.cameras_extent, size_threshold, frustum_mask=frustum_mask)
